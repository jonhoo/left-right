--- conflicted
+++ resolved
@@ -76,31 +76,5 @@
         with:
           command: test
           args: --locked --all-features --all-targets
-<<<<<<< HEAD
   # continue using our own coverage.yml for now to get doctest checking
-=======
-  coverage:
-    runs-on: ubuntu-latest
-    name: ubuntu / stable / coverage
-    steps:
-      - uses: actions/checkout@v3
-        with:
-          submodules: true
-      - name: Install stable
-        uses: dtolnay/rust-toolchain@stable
-        with:
-          components: llvm-tools-preview
-      - name: cargo install cargo-llvm-cov
-        uses: taiki-e/install-action@cargo-llvm-cov
-      - name: cargo generate-lockfile
-        if: hashFiles('Cargo.lock') == ''
-        uses: actions-rs/cargo@v1
-        with:
-          command: generate-lockfile
-      - name: cargo llvm-cov
-        run: cargo llvm-cov --locked --all-features --lcov --output-path lcov.info
-      - name: Upload to codecov.io
-        uses: codecov/codecov-action@v3
-        with:
-          fail_ci_if_error: true
->>>>>>> 90999e1b
+  # https://github.com/taiki-e/cargo-llvm-cov/issues/2